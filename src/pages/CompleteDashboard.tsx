--- conflicted
+++ resolved
@@ -2038,62 +2038,6 @@
         return <Dashboard />;
       case "projects":
         return renderProjects();
-<<<<<<< HEAD
-      case "history":
-        return renderPlaceholder(
-          "Transformation History",
-          "View and manage your transformation history",
-          History,
-        );
-      case "analytics":
-        return renderPlaceholder(
-          "Analytics",
-          "Performance insights and code quality metrics",
-          BarChart3,
-        );
-      case "collaboration":
-        return renderPlaceholder(
-          "Team Collaboration",
-          "Collaborate with your team members",
-          Users,
-        );
-      case "rules":
-        return renderPlaceholder(
-          "Pattern Rules",
-          "Manage transformation patterns and rules",
-          Settings,
-        );
-      case "integrations":
-        return renderPlaceholder(
-          "Integrations",
-          "Connect with external tools and services",
-          GitBranch,
-        );
-      case "profile":
-        return renderPlaceholder(
-          "Profile Settings",
-          "Manage your account and preferences",
-          User,
-        );
-      case "billing":
-        return renderPlaceholder(
-          "Billing",
-          "View subscription and usage details",
-          CreditCard,
-        );
-      case "settings":
-        return renderPlaceholder(
-          "Settings",
-          "Configure your preferences",
-          Settings,
-        );
-      case "help":
-        return renderPlaceholder(
-          "Help",
-          "Documentation and support resources",
-          HelpCircle,
-        );
-=======
       case 'history':
         return renderHistory();
       case 'analytics':
@@ -2112,7 +2056,6 @@
         return renderSettings();
       case 'help':
         return renderHelp();
->>>>>>> 2b2f3222
       default:
         return renderOverview();
     }
